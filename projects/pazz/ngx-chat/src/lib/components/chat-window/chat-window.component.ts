import { Component, Inject, Input, OnDestroy, OnInit } from '@angular/core';
import { Subscription } from 'rxjs';
import { ChatListStateService, ChatWindowState } from '../../services/chat-list-state.service';
import { ChatService, ChatServiceToken } from '../../services/chat-service';

@Component({
    selector: 'ngx-chat-window',
    templateUrl: './chat-window.component.html',
    styleUrls: ['./chat-window.component.less']
})
export class ChatWindowComponent implements OnInit, OnDestroy {

    @Input()
    public chatWindowState: ChatWindowState;

    @Input()
    public isCollapsed: boolean;

    private subscriptions: Subscription[] = [];

    constructor(@Inject(ChatServiceToken) private chatService: ChatService,
                private chatListService: ChatListStateService) {
    }

    ngOnInit() {
        this.subscriptions.push(this.chatWindowState.contact.messages$.subscribe(() => {
            this.chatWindowState.isCollapsed = false;
        }));
    }

<<<<<<< HEAD
    private scheduleScrollToLastMessage() {
        setTimeout(() => this.scrollToLastMessage(), 0);
    }

    private scrollToLastMessage() {
        if (this.chatMessageAreaElement) {
            this.chatMessageAreaElement.nativeElement.scrollTop = this.chatMessageAreaElement.nativeElement.scrollHeight;
        }
    }
=======
>>>>>>> 26eaf86f

    ngOnDestroy() {
        this.subscriptions.forEach(subscription => subscription.unsubscribe());
    }

    public onClickHeader() {
        this.chatWindowState.isCollapsed = !this.chatWindowState.isCollapsed;
    }

    public onClickClose() {
        this.chatListService.closeChat(this.chatWindowState.contact);
    }

}<|MERGE_RESOLUTION|>--- conflicted
+++ resolved
@@ -28,19 +28,6 @@
         }));
     }
 
-<<<<<<< HEAD
-    private scheduleScrollToLastMessage() {
-        setTimeout(() => this.scrollToLastMessage(), 0);
-    }
-
-    private scrollToLastMessage() {
-        if (this.chatMessageAreaElement) {
-            this.chatMessageAreaElement.nativeElement.scrollTop = this.chatMessageAreaElement.nativeElement.scrollHeight;
-        }
-    }
-=======
->>>>>>> 26eaf86f
-
     ngOnDestroy() {
         this.subscriptions.forEach(subscription => subscription.unsubscribe());
     }
