import { CommonModule } from '@angular/common';
import { ModuleWithProviders, NgModule } from '@angular/core';
import { FormsModule } from '@angular/forms';
import { Client } from '@xmpp/client-core';
import bind from '@xmpp/plugins/bind';
import plain from '@xmpp/plugins/sasl-plain';
import sessionEstablishment from '@xmpp/plugins/session-establishment';
import websocket from '@xmpp/plugins/websocket';

import { ChatListComponent } from './components/chat-list/chat-list.component';
import { ChatMessageInputComponent } from './components/chat-message-input/chat-message-input.component';
import { ChatMessageLinkComponent } from './components/chat-message-link/chat-message-link.component';
<<<<<<< HEAD
import { ChatMessageTextComponent } from './components/chat-message-text/chat-message-text.component';
=======
import { ChatMessagesComponent } from './components/chat-messages/chat-messages.component';
>>>>>>> 26eaf86f
import { ChatWindowComponent } from './components/chat-window/chat-window.component';
import { ChatComponent } from './components/chat.component';
import { RosterContactComponent } from './components/roster-contact/roster-contact.component';
import { RosterListComponent } from './components/roster-list/roster-list.component';
import { LinksDirective } from './directives/links.directive';
import { XmppChatAdapter } from './services/adapters/xmpp/xmpp-chat-adapter.service';
import { XmppChatConnectionService, XmppClientToken } from './services/adapters/xmpp/xmpp-chat-connection.service';
import { ChatListStateService } from './services/chat-list-state.service';
import { ChatServiceToken } from './services/chat-service';
import { ContactFactoryService } from './services/contact-factory.service';
import { LogService } from './services/log.service';


@NgModule({
    imports: [
        CommonModule,
        FormsModule,
    ],
    declarations: [
        ChatListComponent,
        ChatWindowComponent,
        ChatComponent,
        RosterListComponent,
        RosterContactComponent,
        LinksDirective,
        ChatMessageLinkComponent,
<<<<<<< HEAD
        ChatMessageTextComponent,
    ],
    exports: [ChatComponent],
    entryComponents: [ChatMessageLinkComponent, ChatMessageTextComponent],
=======
        ChatMessagesComponent,
        ChatMessageInputComponent,
    ],
    exports: [
        ChatComponent,
        ChatMessagesComponent,
        ChatMessageInputComponent
    ],
    entryComponents: [ChatMessageLinkComponent],
>>>>>>> 26eaf86f
})
export class NgxChatModule {

    static forRoot(): ModuleWithProviders {

        return {
            ngModule: NgxChatModule,
            providers: [
                ChatListStateService,
                LogService,
                ContactFactoryService,
                {
                    provide: ChatServiceToken,
                    deps: [XmppChatConnectionService, LogService, ContactFactoryService],
                    useClass: XmppChatAdapter
                },
                {
                    provide: XmppChatConnectionService,
                    deps: [XmppClientToken, LogService],
                    useFactory: NgxChatModule.chatConnectionService
                },
                {
                    provide: XmppClientToken,
                    useFactory: NgxChatModule.client
                },
            ],
        };

    }

    private static chatConnectionService(client: Client, logService: LogService) {
        const connectionService = new XmppChatConnectionService(client, logService);
        connectionService.initialize();
        return connectionService;
    }

    private static client() {
        const client = new Client();
        client.plugin(bind);
        client.plugin(plain);
        client.plugin(sessionEstablishment);
        client.plugin(websocket);
        return client;
    }

}<|MERGE_RESOLUTION|>--- conflicted
+++ resolved
@@ -10,11 +10,8 @@
 import { ChatListComponent } from './components/chat-list/chat-list.component';
 import { ChatMessageInputComponent } from './components/chat-message-input/chat-message-input.component';
 import { ChatMessageLinkComponent } from './components/chat-message-link/chat-message-link.component';
-<<<<<<< HEAD
 import { ChatMessageTextComponent } from './components/chat-message-text/chat-message-text.component';
-=======
 import { ChatMessagesComponent } from './components/chat-messages/chat-messages.component';
->>>>>>> 26eaf86f
 import { ChatWindowComponent } from './components/chat-window/chat-window.component';
 import { ChatComponent } from './components/chat.component';
 import { RosterContactComponent } from './components/roster-contact/roster-contact.component';
@@ -40,23 +37,20 @@
         RosterListComponent,
         RosterContactComponent,
         LinksDirective,
-        ChatMessageLinkComponent,
-<<<<<<< HEAD
-        ChatMessageTextComponent,
-    ],
-    exports: [ChatComponent],
-    entryComponents: [ChatMessageLinkComponent, ChatMessageTextComponent],
-=======
         ChatMessagesComponent,
         ChatMessageInputComponent,
+        ChatMessageLinkComponent,
+        ChatMessageTextComponent,
     ],
     exports: [
         ChatComponent,
         ChatMessagesComponent,
         ChatMessageInputComponent
     ],
-    entryComponents: [ChatMessageLinkComponent],
->>>>>>> 26eaf86f
+    entryComponents: [
+        ChatMessageLinkComponent,
+        ChatMessageTextComponent
+    ],
 })
 export class NgxChatModule {
 
