--- conflicted
+++ resolved
@@ -1,10 +1,6 @@
 {
   "name": "@pazz/ngx-chat",
-<<<<<<< HEAD
-  "version": "0.0.3",
-=======
   "version": "0.0.6",
->>>>>>> 26eaf86f
   "license": "MIT",
   "peerDependencies": {
     "@angular/common": "^6.0.0-rc.0 || ^6.0.0",
